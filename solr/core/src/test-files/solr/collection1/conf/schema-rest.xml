--- conflicted
+++ resolved
@@ -71,7 +71,6 @@
 
   <fieldType name="wdf_preserve" class="solr.TextField">
     <analyzer type="index">
-<<<<<<< HEAD
       <tokenizer class="solr.MockTokenizerFactory"/>
       <filter class="solr.WordDelimiterGraphFilterFactory" generateWordParts="0" generateNumberParts="1" catenateWords="0"
               catenateNumbers="0" catenateAll="0" splitOnCaseChange="0" preserveOriginal="1"/>
@@ -81,17 +80,6 @@
     <analyzer type="query">
       <tokenizer class="solr.MockTokenizerFactory"/>
       <filter class="solr.WordDelimiterGraphFilterFactory" generateWordParts="0" generateNumberParts="1" catenateWords="0"
-=======
-      <tokenizer class="solr.MockTokenizerFactory"/>
-      <filter class="solr.WordDelimiterGraphFilterFactory" generateWordParts="0" generateNumberParts="1" catenateWords="0"
-              catenateNumbers="0" catenateAll="0" splitOnCaseChange="0" preserveOriginal="1"/>
-      <filter class="solr.LowerCaseFilterFactory"/>
-      <filter class="solr.FlattenGraphFilterFactory"/>
-    </analyzer>
-    <analyzer type="query">
-      <tokenizer class="solr.MockTokenizerFactory"/>
-      <filter class="solr.WordDelimiterGraphFilterFactory" generateWordParts="0" generateNumberParts="1" catenateWords="0"
->>>>>>> ea79c668
               catenateNumbers="0" catenateAll="0" splitOnCaseChange="0" preserveOriginal="1"/>
       <filter class="solr.LowerCaseFilterFactory"/>
     </analyzer>
@@ -422,7 +410,6 @@
   <!-- less flexible in matching skus, but less chance of a false match -->
   <fieldType name="syn" class="solr.TextField">
     <analyzer type="index">
-<<<<<<< HEAD
       <tokenizer class="solr.MockTokenizerFactory"/>
       <filter class="solr.SynonymGraphFilterFactory" synonyms="synonyms.txt"/>
       <filter class="solr.FlattenGraphFilterFactory"/>
@@ -430,15 +417,6 @@
     <analyzer type="query">
       <tokenizer class="solr.MockTokenizerFactory"/>
       <filter class="solr.SynonymGraphFilterFactory" synonyms="synonyms.txt"/>
-=======
-      <tokenizer class="solr.MockTokenizerFactory"/>
-      <filter class="solr.SynonymGraphFilterFactory" synonyms="synonyms.txt"/>
-      <filter class="solr.FlattenGraphFilterFactory"/>
-    </analyzer>
-    <analyzer type="query">
-      <tokenizer class="solr.MockTokenizerFactory"/>
-      <filter class="solr.SynonymGraphFilterFactory" synonyms="synonyms.txt"/>
->>>>>>> ea79c668
     </analyzer>
   </fieldType>
 
