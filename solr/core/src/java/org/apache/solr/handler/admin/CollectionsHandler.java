--- conflicted
+++ resolved
@@ -155,7 +155,6 @@
 import static org.apache.solr.common.params.CommonAdminParams.SPLIT_FUZZ;
 import static org.apache.solr.common.params.CommonAdminParams.SPLIT_METHOD;
 import static org.apache.solr.common.params.CommonAdminParams.WAIT_FOR_FINAL_STATE;
-import static org.apache.solr.common.params.CommonAdminParams.SPLIT_BY_PREFIX;
 import static org.apache.solr.common.params.CommonParams.NAME;
 import static org.apache.solr.common.params.CommonParams.TIMING;
 import static org.apache.solr.common.params.CommonParams.VALUE_LONG;
@@ -783,14 +782,9 @@
           TIMING,
           SPLIT_METHOD,
           NUM_SUB_SHARDS,
-<<<<<<< HEAD
           SPLIT_FUZZ,
           SPLIT_BY_PREFIX,
           FOLLOW_ALIASES);
-=======
-          SPLIT_BY_PREFIX,
-          SPLIT_FUZZ);
->>>>>>> fe17c813
       return copyPropertiesWithPrefix(req.getParams(), map, COLL_PROP_PREFIX);
     }),
     DELETESHARD_OP(DELETESHARD, (req, rsp, h) -> {
