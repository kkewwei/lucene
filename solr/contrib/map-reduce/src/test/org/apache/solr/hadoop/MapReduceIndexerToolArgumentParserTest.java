/*
 * Licensed to the Apache Software Foundation (ASF) under one or more
 * contributor license agreements.  See the NOTICE file distributed with
 * this work for additional information regarding copyright ownership.
 * The ASF licenses this file to You under the Apache License, Version 2.0
 * (the "License"); you may not use this file except in compliance with
 * the License.  You may obtain a copy of the License at
 *
 *     http://www.apache.org/licenses/LICENSE-2.0
 *
 * Unless required by applicable law or agreed to in writing, software
 * distributed under the License is distributed on an "AS IS" BASIS,
 * WITHOUT WARRANTIES OR CONDITIONS OF ANY KIND, either express or implied.
 * See the License for the specific language governing permissions and
 * limitations under the License.
 */
package org.apache.solr.hadoop;

import java.io.ByteArrayOutputStream;
import java.io.File;
import java.io.PrintStream;
import java.io.UnsupportedEncodingException;
import java.nio.charset.StandardCharsets;
import java.util.Arrays;
import java.util.Collections;

import org.apache.commons.io.FileUtils;
import org.apache.hadoop.conf.Configuration;
import org.apache.hadoop.fs.Path;
import org.apache.lucene.util.Constants;
import org.apache.solr.SolrTestCaseJ4;
import org.apache.solr.cloud.AbstractZkTestCase;
import org.apache.solr.hadoop.dedup.NoChangeUpdateConflictResolver;
import org.apache.solr.hadoop.dedup.RetainMostRecentUpdateConflictResolver;
import org.junit.After;
import org.junit.Before;
import org.junit.BeforeClass;
import org.junit.Test;
import org.slf4j.Logger;
import org.slf4j.LoggerFactory;

public class MapReduceIndexerToolArgumentParserTest extends SolrTestCaseJ4 {
  
  private Configuration conf; 
  private MapReduceIndexerTool.MyArgumentParser parser;
  private MapReduceIndexerTool.Options opts;
  private PrintStream oldSystemOut;
  private PrintStream oldSystemErr;
  private ByteArrayOutputStream bout;
  private ByteArrayOutputStream berr;
  
  private static final String RESOURCES_DIR = getFile("morphlines-core.marker").getParent();  
  private static final File MINIMR_INSTANCE_DIR = new File(RESOURCES_DIR + "/solr/minimr");

  private static final String MORPHLINE_FILE = RESOURCES_DIR + "/test-morphlines/solrCellDocumentTypes.conf";
    
  private static final Logger LOG = LoggerFactory.getLogger(MapReduceIndexerToolArgumentParserTest.class);
  
<<<<<<< HEAD
  private final File solrHomeDirectory = createTempDir();
=======
  private static final File solrHomeDirectory = new File(dataDir, MorphlineGoLiveMiniMRTest.class.getName());
>>>>>>> f99edee7
  
  @BeforeClass
  public static void beforeClass() {
    assumeFalse("Does not work on Windows, because it uses UNIX shell commands or POSIX paths", Constants.WINDOWS);
  }
  
  @Before
  public void setUp() throws Exception {
    super.setUp();
    AbstractZkTestCase.SOLRHOME = solrHomeDirectory;
    FileUtils.copyDirectory(MINIMR_INSTANCE_DIR, solrHomeDirectory);
    
    conf = new Configuration();
    parser = new MapReduceIndexerTool.MyArgumentParser();
    opts = new MapReduceIndexerTool.Options();
    oldSystemOut = System.out;
    bout = new ByteArrayOutputStream();
    System.setOut(new PrintStream(bout, true, "UTF-8"));
    oldSystemErr = System.err;
    berr = new ByteArrayOutputStream();
    System.setErr(new PrintStream(berr, true, "UTF-8"));
  }

  @After
  public void tearDown() throws Exception {
    super.tearDown();
    System.setOut(oldSystemOut);
    System.setErr(oldSystemErr);
  }

  @Test
  public void testArgsParserTypicalUse() {
    String[] args = new String[] { 
        "--input-list", "file:///tmp",
        "--morphline-file", MORPHLINE_FILE,
        "--morphline-id", "morphline_xyz",
        "--output-dir", "file:/tmp/foo",
        "--solr-home-dir", MINIMR_INSTANCE_DIR.getPath(),
        "--mappers", "10", 
        "--reducers", "9", 
        "--fanout", "8", 
        "--max-segments", "7", 
        "--shards", "1",
        "--verbose", 
        "file:///home",
        "file:///dev",
        };
    Integer res = parser.parseArgs(args, conf, opts);
    assertNull(res != null ? res.toString() : "", res);
    assertEquals(Collections.singletonList(new Path("file:///tmp")), opts.inputLists);
    assertEquals(new Path("file:/tmp/foo"), opts.outputDir);
    assertEquals(new File(MINIMR_INSTANCE_DIR.getPath()), opts.solrHomeDir);
    assertEquals(10, opts.mappers);
    assertEquals(9, opts.reducers);
    assertEquals(8, opts.fanout);
    assertEquals(7, opts.maxSegments);
    assertEquals(new Integer(1), opts.shards);
    assertEquals(null, opts.fairSchedulerPool);
    assertTrue(opts.isVerbose);
    assertEquals(Arrays.asList(new Path("file:///home"), new Path("file:///dev")), opts.inputFiles);
    assertEquals(RetainMostRecentUpdateConflictResolver.class.getName(), opts.updateConflictResolver);
    assertEquals(MORPHLINE_FILE, opts.morphlineFile.getPath());
    assertEquals("morphline_xyz", opts.morphlineId);
    assertEmptySystemErrAndEmptySystemOut();
  }

  @Test
  public void testArgsParserMultipleSpecsOfSameKind() {
    String[] args = new String[] { 
        "--input-list", "file:///tmp",
        "--input-list", "file:///",
        "--morphline-file", MORPHLINE_FILE,
        "--output-dir", "file:/tmp/foo",
        "--solr-home-dir", MINIMR_INSTANCE_DIR.getPath(), 
        "--shards", "1",
        "file:///home",
        "file:///dev",
        };
    assertNull(parser.parseArgs(args, conf, opts));
    assertEquals(Arrays.asList(new Path("file:///tmp"), new Path("file:///")), opts.inputLists);
    assertEquals(Arrays.asList(new Path("file:///home"), new Path("file:///dev")), opts.inputFiles);
    assertEquals(new Path("file:/tmp/foo"), opts.outputDir);
    assertEquals(new File(MINIMR_INSTANCE_DIR.getPath()), opts.solrHomeDir);
    assertEmptySystemErrAndEmptySystemOut();
  }

  @Test
  public void testArgsParserTypicalUseWithEqualsSign() {
    String[] args = new String[] { 
        "--input-list=file:///tmp",
        "--morphline-file", MORPHLINE_FILE,
        "--output-dir=file:/tmp/foo",
        "--solr-home-dir=" + MINIMR_INSTANCE_DIR.getPath(), 
        "--mappers=10", 
        "--shards", "1",
        "--verbose", 
        "file:///home",
        "file:///dev",
        };
    assertNull(parser.parseArgs(args, conf, opts));
    assertEquals(Collections.singletonList(new Path("file:///tmp")), opts.inputLists);
    assertEquals(new Path("file:/tmp/foo"), opts.outputDir);
    assertEquals(new File(MINIMR_INSTANCE_DIR.getPath()), opts.solrHomeDir);
    assertEquals(10, opts.mappers);
    assertEquals(new Integer(1), opts.shards);
    assertEquals(null, opts.fairSchedulerPool);
    assertTrue(opts.isVerbose);
    assertEquals(Arrays.asList(new Path("file:///home"), new Path("file:///dev")), opts.inputFiles);
    assertEmptySystemErrAndEmptySystemOut();
  }

  @Test
  public void testArgsParserMultipleSpecsOfSameKindWithEqualsSign() {
    String[] args = new String[] { 
        "--input-list=file:///tmp",
        "--input-list=file:///",
        "--morphline-file", MORPHLINE_FILE,
        "--output-dir=file:/tmp/foo",
        "--solr-home-dir=" + MINIMR_INSTANCE_DIR.getPath(), 
        "--shards", "1",
        "file:///home",
        "file:///dev",
        };
    assertNull(parser.parseArgs(args, conf, opts));
    assertEquals(Arrays.asList(new Path("file:///tmp"), new Path("file:///")), opts.inputLists);
    assertEquals(Arrays.asList(new Path("file:///home"), new Path("file:///dev")), opts.inputFiles);
    assertEquals(new Path("file:/tmp/foo"), opts.outputDir);
    assertEquals(new File(MINIMR_INSTANCE_DIR.getPath()), opts.solrHomeDir);
    assertEmptySystemErrAndEmptySystemOut();
  }

  @Test
  public void testArgsParserHelp() throws UnsupportedEncodingException  {
    String[] args = new String[] { "--help" };
    assertEquals(new Integer(0), parser.parseArgs(args, conf, opts));
    String helpText = new String(bout.toByteArray(), StandardCharsets.UTF_8);
    assertTrue(helpText.contains("MapReduce batch job driver that "));
    assertTrue(helpText.contains("bin/hadoop command"));
    assertEquals(0, berr.toByteArray().length);
  }
  
  @Test
  public void testArgsParserOk() {
    String[] args = new String[] { 
        "--input-list", "file:///tmp",
        "--morphline-file", MORPHLINE_FILE,
        "--output-dir", "file:/tmp/foo",
        "--solr-home-dir", MINIMR_INSTANCE_DIR.getPath(), 
        "--shards", "1",
        };
    assertNull(parser.parseArgs(args, conf, opts));
    assertEquals(new Integer(1), opts.shards);
    assertEmptySystemErrAndEmptySystemOut();
  }

  @Test
  public void testArgsParserUpdateConflictResolver() {
    String[] args = new String[] { 
        "--input-list", "file:///tmp",
        "--morphline-file", MORPHLINE_FILE,
        "--output-dir", "file:/tmp/foo",
        "--solr-home-dir", MINIMR_INSTANCE_DIR.getPath(), 
        "--shards", "1",
        "--update-conflict-resolver", NoChangeUpdateConflictResolver.class.getName(),
        };
    assertNull(parser.parseArgs(args, conf, opts));
    assertEquals(NoChangeUpdateConflictResolver.class.getName(), opts.updateConflictResolver);
    assertEmptySystemErrAndEmptySystemOut();
  }

  @Test
  public void testArgsParserUnknownArgName() throws Exception {
    String[] args = new String[] { 
        "--xxxxxxxxinputlist", "file:///tmp",
        "--morphline-file", MORPHLINE_FILE,
        "--output-dir", "file:/tmp/foo",
        "--solr-home-dir", MINIMR_INSTANCE_DIR.getPath(), 
        "--shards", "1",
        };
    assertArgumentParserException(args);
  }

  @Test
  public void testArgsParserFileNotFound1() throws Exception {
    String[] args = new String[] { 
        "--input-list", "file:///tmp",
        "--morphline-file", MORPHLINE_FILE,
        "--output-dir", "file:/fileNotFound/foo",
        "--solr-home-dir", MINIMR_INSTANCE_DIR.getPath(), 
        "--shards", "1",
        };
    assertArgumentParserException(args);
  }
  
  @Test
  public void testArgsParserFileNotFound2() throws Exception {
    String[] args = new String[] { 
        "--input-list", "file:///tmp",
        "--morphline-file", MORPHLINE_FILE,
        "--output-dir", "file:/tmp/foo",
        "--solr-home-dir", "/fileNotFound", 
        "--shards", "1",
        };
    assertArgumentParserException(args);
  }
  
  @Test
  public void testArgsParserIntOutOfRange() throws Exception {
    String[] args = new String[] { 
        "--input-list", "file:///tmp",
        "--morphline-file", MORPHLINE_FILE,
        "--output-dir", "file:/tmp/foo",
        "--solr-home-dir", MINIMR_INSTANCE_DIR.getPath(), 
        "--shards", "1",
        "--mappers", "-20"
        };
    assertArgumentParserException(args);
  }
  
  @Test
  public void testArgsParserIllegalFanout() throws Exception {
    String[] args = new String[] { 
        "--input-list", "file:///tmp",
        "--morphline-file", MORPHLINE_FILE,
        "--output-dir", "file:/tmp/foo",
        "--solr-home-dir", MINIMR_INSTANCE_DIR.getPath(), 
        "--shards", "1",
        "--fanout", "1" // must be >= 2
        };
    assertArgumentParserException(args);
  }
  
  @Test
  public void testArgsParserSolrHomeMustContainSolrConfigFile() throws Exception {
    String[] args = new String[] { 
        "--input-list", "file:///tmp",
        "--morphline-file", MORPHLINE_FILE,
        "--output-dir", "file:/tmp/foo",
        "--shards", "1",
        "--solr-home-dir", "/",
        };
    assertArgumentParserException(args);
  }

  @Test
  public void testArgsShardUrlOk() {
    String[] args = new String[] { 
        "--input-list", "file:///tmp",
        "--morphline-file", MORPHLINE_FILE,
        "--output-dir", "file:/tmp/foo",
        "--solr-home-dir", MINIMR_INSTANCE_DIR.getPath(), 
        "--shard-url", "http://localhost:8983/solr/collection1",
        "--shard-url", "http://localhost:8983/solr/collection2",
        };
    assertNull(parser.parseArgs(args, conf, opts));
    assertEquals(Arrays.asList(
        Collections.singletonList("http://localhost:8983/solr/collection1"),
        Collections.singletonList("http://localhost:8983/solr/collection2")),
        opts.shardUrls);
    assertEquals(new Integer(2), opts.shards);
    assertEmptySystemErrAndEmptySystemOut();
  }
  
  @Test
  public void testArgsShardUrlMustHaveAParam() throws Exception {
    String[] args = new String[] { 
        "--input-list", "file:///tmp",
        "--morphline-file", MORPHLINE_FILE,
        "--output-dir", "file:/tmp/foo",
        "--solr-home-dir", MINIMR_INSTANCE_DIR.getPath(), 
        "--shard-url",
        };
    assertArgumentParserException(args);
  }
  
  @Test
  public void testArgsShardUrlAndShardsSucceeds() {
    String[] args = new String[] { 
        "--input-list", "file:///tmp",
        "--morphline-file", MORPHLINE_FILE,
        "--output-dir", "file:/tmp/foo",
        "--solr-home-dir", MINIMR_INSTANCE_DIR.getPath(), 
        "--shards", "1", 
        "--shard-url", "http://localhost:8983/solr/collection1",
        };
    assertNull(parser.parseArgs(args, conf, opts));
    assertEmptySystemErrAndEmptySystemOut();
  }
  
  @Test
  public void testArgsShardUrlNoGoLive() {
    String[] args = new String[] { 
        "--input-list", "file:///tmp",
        "--morphline-file", MORPHLINE_FILE,
        "--output-dir", "file:/tmp/foo",
        "--solr-home-dir", MINIMR_INSTANCE_DIR.getPath(), 
        "--shard-url", "http://localhost:8983/solr/collection1"
        };
    assertNull(parser.parseArgs(args, conf, opts));
    assertEmptySystemErrAndEmptySystemOut();
    assertEquals(new Integer(1), opts.shards);
  }
  
  @Test
  public void testArgsShardUrlsAndZkhostAreMutuallyExclusive() throws Exception {
    String[] args = new String[] { 
        "--input-list", "file:///tmp",
        "--morphline-file", MORPHLINE_FILE,
        "--output-dir", "file:/tmp/foo",
        "--solr-home-dir", MINIMR_INSTANCE_DIR.getPath(), 
        "--shard-url", "http://localhost:8983/solr/collection1",
        "--shard-url", "http://localhost:8983/solr/collection1",
        "--zk-host", "http://localhost:2185",
        "--go-live"
        };
    assertArgumentParserException(args);
  }
  
  @Test
  public void testArgsGoLiveAndSolrUrl() {
    String[] args = new String[] { 
        "--input-list", "file:///tmp",
        "--morphline-file", MORPHLINE_FILE,
        "--output-dir", "file:/tmp/foo",
        "--solr-home-dir", MINIMR_INSTANCE_DIR.getPath(), 
        "--shard-url", "http://localhost:8983/solr/collection1",
        "--shard-url", "http://localhost:8983/solr/collection1",
        "--go-live"
        };
    Integer result = parser.parseArgs(args, conf, opts);
    assertNull(result);
    assertEmptySystemErrAndEmptySystemOut();
  }
  
  @Test
  public void testArgsZkHostNoGoLive() throws Exception {
    String[] args = new String[] { 
        "--input-list", "file:///tmp",
        "--morphline-file", MORPHLINE_FILE,
        "--output-dir", "file:/tmp/foo",
        "--solr-home-dir", MINIMR_INSTANCE_DIR.getPath(), 
        "--zk-host", "http://localhost:2185",
        };
    assertArgumentParserException(args);
  }
  
  @Test
  public void testArgsGoLiveZkHostNoCollection() throws Exception {
    String[] args = new String[] { 
        "--input-list", "file:///tmp",
        "--morphline-file", MORPHLINE_FILE,
        "--output-dir", "file:/tmp/foo",
        "--solr-home-dir", MINIMR_INSTANCE_DIR.getPath(), 
        "--zk-host", "http://localhost:2185",
        "--go-live"
        };
    assertArgumentParserException(args);
  }
  
  @Test
  public void testArgsGoLiveNoZkHostOrSolrUrl() throws Exception {
    String[] args = new String[] { 
        "--input-list", "file:///tmp",
        "--morphline-file", MORPHLINE_FILE,
        "--output-dir", "file:/tmp/foo",
        "--solr-home-dir", MINIMR_INSTANCE_DIR.getPath(), 
        "--go-live"
        };
    assertArgumentParserException(args);
  }  

  @Test
  public void testNoSolrHomeDirOrZKHost() throws Exception {
    String[] args = new String[] {
        "--input-list", "file:///tmp",
        "--morphline-file", MORPHLINE_FILE,
        "--output-dir", "file:/tmp/foo",
        "--shards", "1",
        };
    assertArgumentParserException(args);
  }

  @Test
  public void testZKHostNoSolrHomeDirOk() {
    String[] args = new String[] {
        "--input-list", "file:///tmp",
        "--morphline-file", MORPHLINE_FILE,
        "--output-dir", "file:/tmp/foo",
        "--zk-host", "http://localhost:2185",
        "--collection", "collection1",
        };
    assertNull(parser.parseArgs(args, conf, opts));
    assertEmptySystemErrAndEmptySystemOut();
  }

  private void assertEmptySystemErrAndEmptySystemOut() {
    assertEquals(0, bout.toByteArray().length);
    assertEquals(0, berr.toByteArray().length);
  }
  
  private void assertArgumentParserException(String[] args) throws UnsupportedEncodingException {
    assertEquals("should have returned fail code", new Integer(1), parser.parseArgs(args, conf, opts));
    assertEquals("no sys out expected:" + new String(bout.toByteArray(), StandardCharsets.UTF_8), 0, bout.toByteArray().length);
    String usageText;
    usageText = new String(berr.toByteArray(), StandardCharsets.UTF_8);

    assertTrue("should start with usage msg \"usage: hadoop \":" + usageText, usageText.startsWith("usage: hadoop "));
  }
  
}<|MERGE_RESOLUTION|>--- conflicted
+++ resolved
@@ -56,11 +56,7 @@
     
   private static final Logger LOG = LoggerFactory.getLogger(MapReduceIndexerToolArgumentParserTest.class);
   
-<<<<<<< HEAD
   private final File solrHomeDirectory = createTempDir();
-=======
-  private static final File solrHomeDirectory = new File(dataDir, MorphlineGoLiveMiniMRTest.class.getName());
->>>>>>> f99edee7
   
   @BeforeClass
   public static void beforeClass() {
